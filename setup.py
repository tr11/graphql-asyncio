from setuptools import setup, find_packages
from setuptools.command.test import test as TestCommand
import sys

if sys.version_info[0] < 3:
    import __builtin__ as builtins
else:
    import builtins

# This is a bit (!) hackish: we are setting a global variable so that the main
# graphql __init__ can detect if it is being loaded by the setup routine, to
# avoid attempting to load components that aren't built yet:
# the numpy distutils extensions that are used by scikit-learn to recursively
# build the compiled extensions in sub-packages is based on the Python import
# machinery.
if 'test' not in sys.argv:
    builtins.__GRAPHQL_SETUP__ = True

version = __import__('graphql').get_version()

install_requires = [
    'six>=1.10.0',
    'promise>=0.4.2'
]

tests_requires = [
    'pytest==3.0.2',
    'pytest-django==2.9.1',
    'pytest-cov==2.3.1',
    'gevent==1.1rc1',
    'six>=1.10.0',
    'pytest-benchmark==3.0.0',
    'pytest-mock==1.2',
]

class PyTest(TestCommand):
    def finalize_options(self):
        TestCommand.finalize_options(self)
        self.test_args = ['graphql', '-vrsx']
        self.test_suite = True

    def run_tests(self):
        #import here, cause outside the eggs aren't loaded
        import pytest
        errno = pytest.main(self.test_args)
        sys.exit(errno)


setup(
    name='graphql-core',
    version=version,
    description='GraphQL implementation for Python',
    url='https://github.com/graphql-python/graphql-core',
    download_url='https://github.com/graphql-python/graphql-core/releases',
    author='Syrus Akbary, Jake Heinz, Taeho Kim',
    author_email='Syrus Akbary <me@syrusakbary.com>, Jake Heinz <me@jh.gg>, Taeho Kim <dittos@gmail.com>',
    license='MIT',
    classifiers=[
        'Development Status :: 5 - Production/Stable',
        'Intended Audience :: Developers',
        'Topic :: Software Development :: Libraries',
        'Programming Language :: Python :: 2',
        'Programming Language :: Python :: 2.7',
        'Programming Language :: Python :: 3',
        'Programming Language :: Python :: 3.3',
        'Programming Language :: Python :: 3.4',
        'Programming Language :: Python :: 3.5',
        'Programming Language :: Python :: Implementation :: PyPy',
        'License :: OSI Approved :: MIT License',
        'Topic :: Database :: Front-Ends',
        'Topic :: Internet :: WWW/HTTP',
    ],

    keywords='api graphql protocol rest',
    packages=find_packages(exclude=['tests', 'tests_py35']),
<<<<<<< HEAD
    install_requires=[
        'six>=1.10.0',
        'promise>=0.4.2'
    ],
=======
    install_requires=install_requires,
    tests_require=tests_requires,
    cmdclass = {'test': PyTest},
>>>>>>> 7b275a4c
    extras_require={
        'gevent': [
            'gevent==1.1rc1'
        ],
        'test': [
            'pytest>=2.7.3',
            'gevent==1.1rc1',
            'six>=1.10.0',
            'pytest-mock',
            'promise>=0.4.2'
        ]
    }
)<|MERGE_RESOLUTION|>--- conflicted
+++ resolved
@@ -73,26 +73,13 @@
 
     keywords='api graphql protocol rest',
     packages=find_packages(exclude=['tests', 'tests_py35']),
-<<<<<<< HEAD
-    install_requires=[
-        'six>=1.10.0',
-        'promise>=0.4.2'
-    ],
-=======
     install_requires=install_requires,
     tests_require=tests_requires,
     cmdclass = {'test': PyTest},
->>>>>>> 7b275a4c
     extras_require={
         'gevent': [
             'gevent==1.1rc1'
         ],
-        'test': [
-            'pytest>=2.7.3',
-            'gevent==1.1rc1',
-            'six>=1.10.0',
-            'pytest-mock',
-            'promise>=0.4.2'
-        ]
+        'test': tests_requires
     }
 )