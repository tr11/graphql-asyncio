<<<<<<< HEAD
from collections import OrderedDict

from ..execution.values import get_argument_values
from ..language import ast
from ..type import (GraphQLArgument, GraphQLBoolean,
                    GraphQLDeprecatedDirective, GraphQLDirective,
=======
from ..language import ast
from ..pyutils.ordereddict import OrderedDict
from ..type import (GraphQLArgument, GraphQLBoolean, GraphQLDirective,
>>>>>>> 90388082
                    GraphQLEnumType, GraphQLEnumValue, GraphQLField,
                    GraphQLFloat, GraphQLID, GraphQLIncludeDirective,
                    GraphQLInputObjectField, GraphQLInputObjectType,
                    GraphQLInt, GraphQLInterfaceType, GraphQLList,
                    GraphQLNonNull, GraphQLObjectType, GraphQLScalarType,
                    GraphQLSchema, GraphQLSkipDirective, GraphQLString,
                    GraphQLUnionType)
from ..type.introspection import (__Directive, __DirectiveLocation,
                                  __EnumValue, __Field, __InputValue, __Schema,
                                  __Type, __TypeKind)
from ..utils.value_from_ast import value_from_ast


def _build_wrapped_type(inner_type, input_type_ast):
    if isinstance(input_type_ast, ast.ListType):
        return GraphQLList(_build_wrapped_type(inner_type, input_type_ast.type))

    if isinstance(input_type_ast, ast.NonNullType):
        return GraphQLNonNull(_build_wrapped_type(inner_type, input_type_ast.type))

    return inner_type


def _get_inner_type_name(type_ast):
    if isinstance(type_ast, (ast.ListType, ast.NonNullType)):
        return _get_inner_type_name(type_ast.type)

    return type_ast.name.value


def _get_named_type_ast(type_ast):
    named_type = type_ast
    while isinstance(named_type, (ast.ListType, ast.NonNullType)):
        named_type = named_type.type

    return named_type


def _false(*_):
    return False


def _none(*_):
    return None


def build_ast_schema(document):
    assert isinstance(document, ast.Document), 'must pass in Document ast.'

    schema_def = None

    type_asts = (
        ast.ScalarTypeDefinition,
        ast.ObjectTypeDefinition,
        ast.InterfaceTypeDefinition,
        ast.EnumTypeDefinition,
        ast.UnionTypeDefinition,
        ast.InputObjectTypeDefinition,
    )

    type_defs = []
    directive_defs = []

    for d in document.definitions:
        if isinstance(d, ast.SchemaDefinition):
            if schema_def:
                raise Exception('Must provide only one schema definition.')
            schema_def = d
        if isinstance(d, type_asts):
            type_defs.append(d)
        elif isinstance(d, ast.DirectiveDefinition):
            directive_defs.append(d)

    if not schema_def:
        raise Exception('Must provide a schema definition.')

    query_type_name = None
    mutation_type_name = None
    subscription_type_name = None

    for operation_type in schema_def.operation_types:
        type_name = operation_type.type.name.value
        if operation_type.operation == 'query':
            if query_type_name:
                raise Exception('Must provide only one query type in schema.')
            query_type_name = type_name
        elif operation_type.operation == 'mutation':
            if mutation_type_name:
                raise Exception('Must provide only one mutation type in schema.')
            mutation_type_name = type_name
        elif operation_type.operation == 'subscription':
            if subscription_type_name:
                raise Exception('Must provide only one subscription type in schema.')
            subscription_type_name = type_name

    if not query_type_name:
        raise Exception('Must provide schema definition with query type.')

    ast_map = {d.name.value: d for d in type_defs}

    if query_type_name not in ast_map:
        raise Exception('Specified query type "{}" not found in document.'.format(query_type_name))

    if mutation_type_name and mutation_type_name not in ast_map:
        raise Exception('Specified mutation type "{}" not found in document.'.format(mutation_type_name))

    if subscription_type_name and subscription_type_name not in ast_map:
        raise Exception('Specified subscription type "{}" not found in document.'.format(subscription_type_name))

    inner_type_map = OrderedDict([
        ('String', GraphQLString),
        ('Int', GraphQLInt),
        ('Float', GraphQLFloat),
        ('Boolean', GraphQLBoolean),
        ('ID', GraphQLID),
        ('__Schema', __Schema),
        ('__Directive', __Directive),
        ('__DirectiveLocation', __DirectiveLocation),
        ('__Type', __Type),
        ('__Field', __Field),
        ('__InputValue', __InputValue),
        ('__EnumValue', __EnumValue),
        ('__TypeKind', __TypeKind),
    ])

    def get_directive(directive_ast):
        return GraphQLDirective(
            name=directive_ast.name.value,
            locations=[node.value for node in directive_ast.locations],
            args=make_input_values(directive_ast.arguments, GraphQLArgument),
        )

    def get_object_type(type_ast):
        type = type_def_named(type_ast.name.value)
        assert isinstance(type, GraphQLObjectType), 'AST must provide object type'
        return type

    def produce_type_def(type_ast):
        type_name = _get_named_type_ast(type_ast).name.value
        type_def = type_def_named(type_name)
        return _build_wrapped_type(type_def, type_ast)

    def type_def_named(type_name):
        if type_name in inner_type_map:
            return inner_type_map[type_name]

        if type_name not in ast_map:
            raise Exception('Type "{}" not found in document'.format(type_name))

        inner_type_def = make_schema_def(ast_map[type_name])
        if not inner_type_def:
            raise Exception('Nothing constructed for "{}".'.format(type_name))

        inner_type_map[type_name] = inner_type_def
        return inner_type_def

    def make_schema_def(definition):
        if not definition:
            raise Exception('def must be defined.')

        handler = _schema_def_handlers.get(type(definition))
        if not handler:
            raise Exception('Type kind "{}" not supported.'.format(type(definition).__name__))

        return handler(definition)

    def make_type_def(definition):
        return GraphQLObjectType(
            name=definition.name.value,
            fields=lambda: make_field_def_map(definition),
            interfaces=make_implemented_interfaces(definition)
        )

    def make_field_def_map(definition):
        return OrderedDict(
            (f.name.value, GraphQLField(
                type=produce_type_def(f.type),
                args=make_input_values(f.arguments, GraphQLArgument),
                deprecation_reason=get_deprecation_reason(f.directives),
            ))
            for f in definition.fields
        )

    def make_implemented_interfaces(definition):
        return [produce_type_def(i) for i in definition.interfaces]

    def make_input_values(values, cls):
        return OrderedDict(
            (value.name.value, cls(
                type=produce_type_def(value.type),
                default_value=value_from_ast(value.default_value, produce_type_def(value.type))
            ))
            for value in values
        )

    def make_interface_def(definition):
        return GraphQLInterfaceType(
            name=definition.name.value,
            resolve_type=_none,
            fields=lambda: make_field_def_map(definition)
        )

    def make_enum_def(definition):
        values = OrderedDict((v.name.value, GraphQLEnumValue(deprecation_reason=get_deprecation_reason(v.directives)))
                             for v in definition.values)
        return GraphQLEnumType(
            name=definition.name.value,
            values=values
        )

    def make_union_def(definition):
        return GraphQLUnionType(
            name=definition.name.value,
            resolve_type=_none,
            types=[produce_type_def(t) for t in definition.types]
        )

    def make_scalar_def(definition):
        return GraphQLScalarType(
            name=definition.name.value,
            serialize=_none,
            # Validation calls the parse functions to determine if a literal value is correct.
            # Returning none, however would cause the scalar to fail validation. Returning false,
            # will cause them to pass.
            parse_literal=_false,
            parse_value=_false
        )

    def make_input_object_def(definition):
        return GraphQLInputObjectType(
            name=definition.name.value,
            fields=make_input_values(definition.fields, GraphQLInputObjectField)
        )

    _schema_def_handlers = {
        ast.ObjectTypeDefinition: make_type_def,
        ast.InterfaceTypeDefinition: make_interface_def,
        ast.EnumTypeDefinition: make_enum_def,
        ast.UnionTypeDefinition: make_union_def,
        ast.ScalarTypeDefinition: make_scalar_def,
        ast.InputObjectTypeDefinition: make_input_object_def
    }
    types = [type_def_named(definition.name.value) for definition in type_defs]
    directives = [get_directive(d) for d in directive_defs]

    # If specified directive were not explicitly declared, add them.
    find_skip_directive = (directive.name for directive in directives if directive.name == 'skip')
    find_include_directive = (directive.name for directive in directives if directive.name == 'include')
    find_deprecated_directive = (directive.name for directive in directives if directive.name == 'deprecated')

    if not next(find_skip_directive, None):
        directives.append(GraphQLSkipDirective)

    if not next(find_include_directive, None):
        directives.append(GraphQLIncludeDirective)

    if not next(find_deprecated_directive, None):
        directives.append(GraphQLDeprecatedDirective)

    schema_kwargs = {'query': get_object_type(ast_map[query_type_name])}

    if mutation_type_name:
        schema_kwargs['mutation'] = get_object_type(ast_map[mutation_type_name])

    if subscription_type_name:
        schema_kwargs['subscription'] = get_object_type(ast_map[subscription_type_name])

    if directive_defs:
        schema_kwargs['directives'] = directives

    if types:
        schema_kwargs['types'] = types

    return GraphQLSchema(**schema_kwargs)


def get_deprecation_reason(directives):
    deprecated_ast = next((directive for directive in directives
                          if directive.name.value == GraphQLDeprecatedDirective.name),
                          None)

    if deprecated_ast:
        args = get_argument_values(GraphQLDeprecatedDirective.args, deprecated_ast.arguments)
        return args['reason']
    else:
        return None<|MERGE_RESOLUTION|>--- conflicted
+++ resolved
@@ -1,15 +1,8 @@
-<<<<<<< HEAD
-from collections import OrderedDict
-
 from ..execution.values import get_argument_values
 from ..language import ast
+from ..pyutils.ordereddict import OrderedDict
 from ..type import (GraphQLArgument, GraphQLBoolean,
                     GraphQLDeprecatedDirective, GraphQLDirective,
-=======
-from ..language import ast
-from ..pyutils.ordereddict import OrderedDict
-from ..type import (GraphQLArgument, GraphQLBoolean, GraphQLDirective,
->>>>>>> 90388082
                     GraphQLEnumType, GraphQLEnumValue, GraphQLField,
                     GraphQLFloat, GraphQLID, GraphQLIncludeDirective,
                     GraphQLInputObjectField, GraphQLInputObjectType,
