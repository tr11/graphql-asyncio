from ...error import GraphQLError
from ...language import ast
from ...utils.quoted_or_list import quoted_or_list
from ...utils.suggestion_list import suggestion_list
from .base import ValidationRule


def _unknown_arg_message(arg_name, field_name, type, suggested_args):
    message = 'Unknown argument "{}" on field "{}" of type "{}".'.format(arg_name, field_name, type)
    if suggested_args:
        message += ' Did you mean {}?'.format(quoted_or_list(suggested_args))

    return message


def _unknown_directive_arg_message(arg_name, directive_name, suggested_args):
    message = 'Unknown argument "{}" on directive "@{}".'.format(arg_name, directive_name)
    if suggested_args:
        message += ' Did you mean {}?'.format(quoted_or_list(suggested_args))

    return message


class KnownArgumentNames(ValidationRule):

    def enter_Argument(self, node, key, parent, path, ancestors):
        argument_of = ancestors[-1]

        if isinstance(argument_of, ast.Field):
            field_def = self.context.get_field_def()
            if not field_def:
                return

            field_arg_def = field_def.args.get(node.name.value)

            if not field_arg_def:
                parent_type = self.context.get_parent_type()
                assert parent_type
                self.context.report_error(GraphQLError(
<<<<<<< HEAD
                    _unknown_arg_message(
                        node.name.value,
                        field_def.name,
                        parent_type.name,
                        suggestion_list(
                            node.name.value,
                            (arg.name for arg in field_def.args)
                        )
                    ),
=======
                    self.unknown_arg_message(node.name.value, argument_of.name.value, parent_type.name),
>>>>>>> 90388082
                    [node]
                ))

        elif isinstance(argument_of, ast.Directive):
            directive = self.context.get_directive()
            if not directive:
                return

            directive_arg_def = directive.args.get(node.name.value)

            if not directive_arg_def:
                self.context.report_error(GraphQLError(
                    _unknown_directive_arg_message(
                        node.name.value,
                        directive.name,
                        suggestion_list(
                            node.name.value,
                            (arg.name for arg in directive.args)
                        )
                    ),
                    [node]
                ))<|MERGE_RESOLUTION|>--- conflicted
+++ resolved
@@ -37,19 +37,15 @@
                 parent_type = self.context.get_parent_type()
                 assert parent_type
                 self.context.report_error(GraphQLError(
-<<<<<<< HEAD
                     _unknown_arg_message(
                         node.name.value,
-                        field_def.name,
+                        argument_of.name.value,
                         parent_type.name,
                         suggestion_list(
                             node.name.value,
                             (arg.name for arg in field_def.args)
                         )
                     ),
-=======
-                    self.unknown_arg_message(node.name.value, argument_of.name.value, parent_type.name),
->>>>>>> 90388082
                     [node]
                 ))
 
