# GraphQL-core

GraphQL for Python.

*This library is a port of [graphql-js](https://github.com/graphql/graphql-js) to Python and currently is up-to-date with release [0.6.0](https://github.com/graphql/graphql-js/releases/tag/v0.6.0).*


[![PyPI version](https://badge.fury.io/py/graphql-core.svg)](https://badge.fury.io/py/graphql-core)
[![Build Status](https://travis-ci.org/graphql-python/graphql-core.svg?branch=master)](https://travis-ci.org/graphql-python/graphql-core)
[![Coverage Status](https://coveralls.io/repos/graphql-python/graphql-core/badge.svg?branch=master&service=github)](https://coveralls.io/github/graphql-python/graphql-core?branch=master)
[![Public Slack Discussion](https://graphql-slack.herokuapp.com/badge.svg)](https://graphql-slack.herokuapp.com/)

See more complete documentation at http://graphql.org/ and
http://graphql.org/docs/api-reference-graphql/.

For questions, ask [Stack Overflow](http://stackoverflow.com/questions/tagged/graphql).

## Getting Started

An overview of the GraphQL language is available in the 
[README](https://github.com/facebook/graphql/blob/master/README.md) for the
[Specification for GraphQL](https://github.com/facebook/graphql). 
<<<<<<< HEAD
The overview describes a simple set of GraphQL examples that exist as [tests](tests/starwars)
=======
The overview describes a simple set of GraphQL examples that exist as [tests](https://github.com/graphql-python/graphql-core/tree/master/tests/)
>>>>>>> 7b275a4c
in this repository. A good way to get started is to walk through that README and the corresponding tests
in parallel. 

### Using graphql-core

Install from pip:

```sh
pip install graphql-core
```

GraphQL.js provides two important capabilities: building a type schema, and
serving queries against that type schema.

First, build a GraphQL type schema which maps to your code base.

```python
from graphql import (
    graphql,
    GraphQLSchema,
    GraphQLObjectType,
    GraphQLField,
    GraphQLString
)

schema = GraphQLSchema(
  query= GraphQLObjectType(
    name='RootQueryType',
    fields={
      'hello': GraphQLField(
        type= GraphQLString,
        resolver=lambda *_: 'world'
      )
    }
  )
)
```

This defines a simple schema with one type and one field, that resolves
to a fixed value. The `resolve` function can return a value, a promise,
or an array of promises. A more complex example is included in the top
<<<<<<< HEAD
level [tests](tests) directory.
=======
level [tests](https://github.com/graphql-python/graphql-core/tree/master/tests/) directory.
>>>>>>> 7b275a4c

Then, serve the result of a query against that type schema.

```python
query = '{ hello }'

result = graphql(schema, query)

# Prints
# {'hello': 'world'} (as OrderedDict)

print result.data
```

This runs a query fetching the one field defined. The `graphql` function will
first ensure the query is syntactically and semantically valid before executing
it, reporting errors otherwise.

```python
query = '{ boyhowdy }'

result = graphql(schema, query)

# Prints
# [GraphQLError('Cannot query field "boyhowdy" on type "RootQueryType".',)]

print result.errors
```

### Executors

The graphql query is executed, by default, synchronously (using `SyncExecutor`).
However the following executors are available if we want to resolve our fields in parallel:

* `graphql.execution.executors.asyncio.AsyncioExecutor`: This executor executes the resolvers in the Python asyncio event loop.
* `graphql.execution.executors.gevent.GeventExecutor`: This executor executes the resolvers in the Gevent event loop.
* `graphql.execution.executors.process.ProcessExecutor`: This executor executes each resolver as a process.
* `graphql.execution.executors.thread.ThreadExecutor`: This executor executes each resolver in a Thread.
* `graphql.execution.executors.sync.SyncExecutor`: This executor executes each resolver synchronusly (default).

#### Usage

You can specify the executor to use via the executor keyword argument in the `grapqhl.execution.execute` function.

```python
from graphql.execution.execute import execute

execute(schema, ast, executor=SyncExecutor())
```

## Main Contributors

 * [@syrusakbary](https://github.com/syrusakbary/)
 * [@jhgg](https://github.com/jhgg/)
 * [@dittos](https://github.com/dittos/)

## License

[MIT License](https://github.com/graphql-python/graphql-core/blob/master/LICENSE)<|MERGE_RESOLUTION|>--- conflicted
+++ resolved
@@ -20,11 +20,8 @@
 An overview of the GraphQL language is available in the 
 [README](https://github.com/facebook/graphql/blob/master/README.md) for the
 [Specification for GraphQL](https://github.com/facebook/graphql). 
-<<<<<<< HEAD
-The overview describes a simple set of GraphQL examples that exist as [tests](tests/starwars)
-=======
+
 The overview describes a simple set of GraphQL examples that exist as [tests](https://github.com/graphql-python/graphql-core/tree/master/tests/)
->>>>>>> 7b275a4c
 in this repository. A good way to get started is to walk through that README and the corresponding tests
 in parallel. 
 
@@ -66,11 +63,7 @@
 This defines a simple schema with one type and one field, that resolves
 to a fixed value. The `resolve` function can return a value, a promise,
 or an array of promises. A more complex example is included in the top
-<<<<<<< HEAD
-level [tests](tests) directory.
-=======
 level [tests](https://github.com/graphql-python/graphql-core/tree/master/tests/) directory.
->>>>>>> 7b275a4c
 
 Then, serve the result of a query against that type schema.
 
